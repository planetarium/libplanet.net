using System;
using System.Collections.Generic;
using System.Collections.Immutable;
using System.IO;
using System.Linq;
using System.Runtime.InteropServices;
using Libplanet.Action;
using Libplanet.Blocks;
using Libplanet.Store;
using Libplanet.Tx;
using LiteDB;
using LruCacheNet;
using FileMode = LiteDB.FileMode;

namespace Libplanet.Explorer.Store
{
    // It assumes running Explorer as online-mode.
    public class LiteDBRichStore : IRichStore
    {
        private const string TxRefCollectionName = "block_ref";
        private const string SignerRefCollectionName = "signer_ref";
        private const string UpdatedAddressRefCollectionName = "updated_address_ref";

        private readonly MemoryStream _memoryStream;
        private readonly LiteDatabase _db;
        private readonly LruCache<BlockHash, BlockDigest> _blockCache;

        // FIXME we should separate it.
        private readonly IStore _store;

        public LiteDBRichStore(
            IStore store,
            string path,
            bool journal = true,
            int indexCacheSize = 50000,
            bool flush = true,
            bool readOnly = false)
        {
            _store = store;

            if (path is null)
            {
                _memoryStream = new MemoryStream();
                _db = new LiteDatabase(_memoryStream);
            }
            else
            {
                var connectionString = new ConnectionString
                {
                    Filename = Path.Combine(path, "ext.ldb"),
                    Journal = journal,
                    CacheSize = indexCacheSize,
                    Flush = flush,
                };

                if (readOnly)
                {
                    connectionString.Mode = FileMode.ReadOnly;
                }
                else if (RuntimeInformation.IsOSPlatform(OSPlatform.OSX) &&
                         Type.GetType("Mono.Runtime") is null)
                {
                    // macOS + .NETCore doesn't support shared lock.
                    connectionString.Mode = FileMode.Exclusive;
                }

                _db = new LiteDatabase(connectionString);

                lock (_db.Mapper)
                {
                    _db.Mapper.RegisterType(
                        hash => hash.ToByteArray(),
                        b => new BlockHash(b));
                    _db.Mapper.RegisterType(
                        txid => txid.ToByteArray(),
                        b => new TxId(b));
                    _db.Mapper.RegisterType(
                        address => address.ToByteArray(),
                        b => new Address(b.AsBinary));
                }

                _blockCache = new LruCache<BlockHash, BlockDigest>(capacity: 512);
            }
        }

        /// <inheritdoc cref="IStore.GetBlockIndex(BlockHash)"/>
        public long? GetBlockIndex(BlockHash blockHash)
        {
            return _store.GetBlockIndex(blockHash);
        }

        /// <inheritdoc cref="IStore.PutTxExecution(Libplanet.Tx.TxSuccess)"/>
        public void PutTxExecution(TxSuccess txSuccess) =>
            _store.PutTxExecution(txSuccess);

        /// <inheritdoc cref="IStore.PutTxExecution(Libplanet.Tx.TxFailure)"/>
        public void PutTxExecution(TxFailure txFailure) =>
            _store.PutTxExecution(txFailure);

        /// <inheritdoc cref="IStore.GetTxExecution(BlockHash, TxId)"/>
        public TxExecution GetTxExecution(BlockHash blockHash, TxId txid) =>
            _store.GetTxExecution(blockHash, txid);

        public DateTimeOffset? GetBlockPerceivedTime(BlockHash blockHash)
        {
            return _store.GetBlockPerceivedTime(blockHash);
        }

        public BlockDigest? GetBlockDigest(BlockHash blockHash)
        {
            if (_blockCache.TryGetValue(blockHash, out BlockDigest cachedDigest))
            {
                return cachedDigest;
            }

            var blockDigest = _store.GetBlockDigest(blockHash);

            if (!(blockDigest is null))
            {
                _blockCache.AddOrUpdate(blockHash, blockDigest.Value);
            }

            return blockDigest;
        }

        /// <inheritdoc cref="IStore.DeleteBlock(BlockHash)"/>
        public bool DeleteBlock(BlockHash blockHash)
        {
            _blockCache.Remove(blockHash);
            return _store.DeleteBlock(blockHash);
        }

        /// <inheritdoc cref="IStore.DeleteBlockHeader(BlockHash)"/>
        public bool DeleteBlockHeader(BlockHash blockHash)
        {
            return _store.DeleteBlockHeader(blockHash);
        }

        /// <inheritdoc cref="IStore.ContainsBlock(BlockHash)"/>
        public bool ContainsBlock(BlockHash blockHash) =>
            _blockCache.ContainsKey(blockHash) || _store.ContainsBlock(blockHash);

        /// <inheritdoc cref="IStore.ContainsBlockHeader(BlockHash)"/>
        public bool ContainsBlockHeader(BlockHash blockHash)
        {
            return _store.ContainsBlockHeader(blockHash);
        }

        /// <inheritdoc cref="IStore.ListTxNonces(Guid)"/>
        public IEnumerable<KeyValuePair<Address, long>> ListTxNonces(Guid chainId)
        {
            return _store.ListTxNonces(chainId);
        }

        /// <inheritdoc cref="IStore.GetTxNonce(Guid, Address)"/>
        public long GetTxNonce(Guid chainId, Address address)
        {
            return _store.GetTxNonce(chainId, address);
        }

        /// <inheritdoc cref="IStore.IncreaseTxNonce(Guid, Address, long)"/>
        public void IncreaseTxNonce(Guid chainId, Address signer, long delta = 1)
        {
            _store.IncreaseTxNonce(chainId, signer, delta);
        }

        /// <inheritdoc cref="IStore.ContainsTransaction(TxId)"/>
        public bool ContainsTransaction(TxId txId)
        {
            return _store.ContainsTransaction(txId);
        }

        /// <inheritdoc cref="IStore.CountTransactions()"/>
        public long CountTransactions()
        {
            return _store.CountTransactions();
        }

        /// <inheritdoc cref="IStore.CountBlocks()"/>
        public long CountBlocks()
        {
            return _store.CountBlocks();
        }

        /// <inheritdoc cref="IStore.CountBlockHeaders()"/>
        public long CountBlockHeaders()
        {
            return _store.CountBlockHeaders();
        }

        public void ForkTxNonces(Guid sourceChainId, Guid destinationChainId)
        {
            _store.ForkTxNonces(sourceChainId, destinationChainId);
        }

        /// <inheritdoc cref="IStore.PutBlock{T}(Block{T})"/>
        public void PutBlock<T>(Block<T> block)
            where T : IAction, new()
        {
            if (_blockCache.ContainsKey(block.Hash))
            {
                return;
            }

            _store.PutBlock(block);
            foreach (var tx in block.Transactions)
            {
                PutTransaction(tx);
                StoreTxReferences(tx.Id, block.Hash, block.Index);
            }

            _blockCache.AddOrUpdate(block.Hash, block.ToBlockDigest());
        }

        /// <inheritdoc cref="IStore.PutBlockHeader(BlockHeader)"/>
        public void PutBlockHeader(BlockHeader blockHeader)
        {
<<<<<<< HEAD
            throw new NotSupportedException();
=======
            _store.PutBlockHeader(blockHeader);
>>>>>>> 24992192
        }

        /// <inheritdoc cref="IStore.ListChainIds()"/>
        public IEnumerable<Guid> ListChainIds()
        {
            return _store.ListChainIds();
        }

        /// <inheritdoc cref="IStore.DeleteChainId(Guid)"/>
        public void DeleteChainId(Guid chainId)
        {
            _store.DeleteChainId(chainId);
        }

        /// <inheritdoc cref="IStore.GetCanonicalChainId()"/>
        public Guid? GetCanonicalChainId()
        {
            return _store.GetCanonicalChainId();
        }

        /// <inheritdoc cref="IStore.SetCanonicalChainId()"/>
        public void SetCanonicalChainId(Guid chainId)
        {
            _store.SetCanonicalChainId(chainId);
        }

        /// <inheritdoc cref="IStore.CountIndex(Guid)"/>
        public long CountIndex(Guid chainId)
        {
            return _store.CountIndex(chainId);
        }

        /// <inheritdoc cref="IStore.IterateIndexes(Guid, int, int?)"/>
        public IEnumerable<BlockHash> IterateIndexes(
            Guid chainId,
            int offset = 0,
            int? limit = null)
        {
            return _store.IterateIndexes(chainId, offset, limit);
        }

        /// <inheritdoc cref="IStore.IndexBlockHash(Guid, long)"/>
        public BlockHash? IndexBlockHash(Guid chainId, long index)
        {
            return _store.IndexBlockHash(chainId, index);
        }

        /// <inheritdoc cref="IStore.AppendIndex(Guid, BlockHash)"/>
        public long AppendIndex(Guid chainId, BlockHash hash) =>
            _store.AppendIndex(chainId, hash);

        /// <inheritdoc cref="IStore.ForkBlockIndexes(Guid, Guid, BlockHash)"/>
        public void ForkBlockIndexes(
            Guid sourceChainId,
            Guid destinationChainId,
            BlockHash branchpoint
        ) =>
            _store.ForkBlockIndexes(sourceChainId, destinationChainId, branchpoint);

        /// <inheritdoc cref="IStore.StageTransactionIds(IImmutableSet{TxId})"/>
        public void StageTransactionIds(IImmutableSet<TxId> txids)
        {
            _store.StageTransactionIds(txids);
        }

        /// <inheritdoc cref="IStore.UnstageTransactionIds(ISet{TxId})"/>
        public void UnstageTransactionIds(ISet<TxId> txids)
        {
            _store.UnstageTransactionIds(txids);
        }

        /// <inheritdoc cref="IStore.IterateStagedTransactionIds()"/>
        public IEnumerable<TxId> IterateStagedTransactionIds()
        {
            return _store.IterateStagedTransactionIds();
        }

        /// <inheritdoc cref="IStore.IterateTransactionIds()"/>
        public IEnumerable<TxId> IterateTransactionIds()
        {
            return _store.IterateTransactionIds();
        }

        /// <inheritdoc cref="IStore.GetTransaction{T}(TxId)"/>
        public Transaction<T> GetTransaction<T>(TxId txid)
            where T : IAction, new()
        {
            return _store.GetTransaction<T>(txid);
        }

        /// <inheritdoc cref="IStore.DeleteTransaction(TxId)"/>
        public bool DeleteTransaction(TxId txid)
        {
            return _store.DeleteTransaction(txid);
        }

        /// <inheritdoc cref="IStore.IterateBlockHashes()"/>
        public IEnumerable<BlockHash> IterateBlockHashes() =>
            _store.IterateBlockHashes();

        /// <inheritdoc cref="IStore.IterateBlockHeaderHashes()"/>
        public IEnumerable<BlockHash> IterateBlockHeaderHashes() =>
            _store.IterateBlockHeaderHashes();

        /// <inheritdoc cref="IStore.GetBlock{T}(BlockHash)"/>
        public Block<T> GetBlock<T>(BlockHash blockHash)
            where T : IAction, new()
        {
            return _store.GetBlock<T>(blockHash);
        }

        /// <inheritdoc cref="IStore.GetBlockHeader{T}(BlockHash)"/>
        public BlockHeader? GetBlockHeader(BlockHash blockHash)
        {
            return _store.GetBlockHeader(blockHash);
        }

        public void PutTransaction<T>(Transaction<T> tx)
            where T : IAction, new()
        {
            _store.PutTransaction(tx);
            StoreSignerReferences(tx.Id, tx.Nonce, tx.Signer);
            foreach (var updatedAddress in tx.UpdatedAddresses)
            {
                StoreUpdatedAddressReferences(tx.Id, tx.Nonce, updatedAddress);
            }
        }

        public void SetBlockPerceivedTime(BlockHash blockHash, DateTimeOffset perceivedTime) =>
            _store.SetBlockPerceivedTime(blockHash, perceivedTime);

        public void StoreTxReferences(TxId txId, in BlockHash blockHash, long blockIndex)
        {
            var collection = TxRefCollection();
            collection.Upsert(
                new TxRefDoc
                {
                    TxId = txId, BlockHash = blockHash, BlockIndex = blockIndex,
                });
            collection.EnsureIndex(nameof(TxRefDoc.TxId));
            collection.EnsureIndex(nameof(TxRefDoc.BlockIndex));
        }

        public IEnumerable<ValueTuple<TxId, BlockHash>> IterateTxReferences(
            TxId? txId = null,
            bool desc = false,
            int offset = 0,
            int limit = int.MaxValue)
        {
            var collection = TxRefCollection();
            var order = desc ? Query.Descending : Query.Ascending;
            var query = Query.All(nameof(TxRefDoc.BlockIndex), order);

            if (!(txId is null))
            {
                query = Query.And(
                    query,
                    Query.EQ(nameof(TxRefDoc.TxId), txId?.ToByteArray())
                );
            }

            return collection.Find(query, offset, limit).Select(doc => (doc.TxId, doc.BlockHash));
        }

        public void StoreSignerReferences(TxId txId, long txNonce, Address signer)
        {
            var collection = SignerRefCollection();
            collection.Upsert(new AddressRefDoc
            {
                Address = signer, TxNonce = txNonce, TxId = txId,
            });
            collection.EnsureIndex(nameof(AddressRefDoc.AddressString));
            collection.EnsureIndex(nameof(AddressRefDoc.TxNonce));
        }

        public IEnumerable<TxId> IterateSignerReferences(
            Address signer,
            bool desc,
            int offset = 0,
            int limit = int.MaxValue)
        {
            var collection = SignerRefCollection();
            var order = desc ? Query.Descending : Query.Ascending;
            var addressString = signer.ToHex().ToLowerInvariant();
            var query = Query.And(
                Query.All(nameof(AddressRefDoc.TxNonce), order),
                Query.EQ(nameof(AddressRefDoc.AddressString), addressString)
            );
            return collection.Find(query, offset, limit).Select(doc => doc.TxId);
        }

        public void StoreUpdatedAddressReferences(
            TxId txId,
            long txNonce,
            Address updatedAddress)
        {
            var collection = UpdatedAddressRefCollection();
            collection.Upsert(new AddressRefDoc
            {
                Address = updatedAddress, TxNonce = txNonce, TxId = txId,
            });
            collection.EnsureIndex(nameof(AddressRefDoc.AddressString));
            collection.EnsureIndex(nameof(AddressRefDoc.TxNonce));
        }

        public IEnumerable<TxId> IterateUpdatedAddressReferences(
            Address updatedAddress,
            bool desc,
            int offset = 0,
            int limit = int.MaxValue)
        {
            var collection = UpdatedAddressRefCollection();
            var order = desc ? Query.Descending : Query.Ascending;
            var addressString = updatedAddress.ToHex().ToLowerInvariant();
            var query = Query.And(
                Query.All(nameof(AddressRefDoc.TxNonce), order),
                Query.EQ(nameof(AddressRefDoc.AddressString), addressString)
            );
            return collection.Find(query, offset, limit).Select(doc => doc.TxId);
        }

        public IEnumerable<byte[]> IterateBlockHeaderHashes()
        {
            throw new NotSupportedException();
        }

        public BlockHeader? GetBlockHeader(ImmutableArray<byte> blockHeaderHash)
        {
            throw new NotSupportedException();
        }

        public bool DeleteBlockHeader(ImmutableArray<byte> blockHeaderHash)
        {
            throw new NotSupportedException();
        }

        public bool ContainsBlockHeader(ImmutableArray<byte> blockHeaderHash)
        {
            throw new NotSupportedException();
        }

        public long CountBlockHeaders()
        {
            throw new NotSupportedException();
        }

        private LiteCollection<TxRefDoc> TxRefCollection() =>
            _db.GetCollection<TxRefDoc>(TxRefCollectionName);

        private LiteCollection<AddressRefDoc> SignerRefCollection() =>
            _db.GetCollection<AddressRefDoc>(SignerRefCollectionName);

        private LiteCollection<AddressRefDoc> UpdatedAddressRefCollection() =>
            _db.GetCollection<AddressRefDoc>(UpdatedAddressRefCollectionName);
    }
}<|MERGE_RESOLUTION|>--- conflicted
+++ resolved
@@ -215,11 +215,7 @@
         /// <inheritdoc cref="IStore.PutBlockHeader(BlockHeader)"/>
         public void PutBlockHeader(BlockHeader blockHeader)
         {
-<<<<<<< HEAD
-            throw new NotSupportedException();
-=======
             _store.PutBlockHeader(blockHeader);
->>>>>>> 24992192
         }
 
         /// <inheritdoc cref="IStore.ListChainIds()"/>
@@ -441,31 +437,6 @@
             return collection.Find(query, offset, limit).Select(doc => doc.TxId);
         }
 
-        public IEnumerable<byte[]> IterateBlockHeaderHashes()
-        {
-            throw new NotSupportedException();
-        }
-
-        public BlockHeader? GetBlockHeader(ImmutableArray<byte> blockHeaderHash)
-        {
-            throw new NotSupportedException();
-        }
-
-        public bool DeleteBlockHeader(ImmutableArray<byte> blockHeaderHash)
-        {
-            throw new NotSupportedException();
-        }
-
-        public bool ContainsBlockHeader(ImmutableArray<byte> blockHeaderHash)
-        {
-            throw new NotSupportedException();
-        }
-
-        public long CountBlockHeaders()
-        {
-            throw new NotSupportedException();
-        }
-
         private LiteCollection<TxRefDoc> TxRefCollection() =>
             _db.GetCollection<TxRefDoc>(TxRefCollectionName);
 
