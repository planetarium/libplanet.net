--- conflicted
+++ resolved
@@ -837,18 +837,7 @@
                     }
                 }
 
-<<<<<<< HEAD
                 Store.ForkStateReferences(id, forked.Id.ToString(), pointBlock);
-=======
-                // FIXME: ForkStateReferences<T>() method's addressesToStrip parameter is no more
-                // used, because it was made for FileStore which was gone since 0.5.0.
-                Store.ForkStateReferences(
-                    id,
-                    forked.Id.ToString(),
-                    pointBlock,
-                    addressesToStrip: null
-                );
->>>>>>> 13a66b69
 
                 foreach (KeyValuePair<Address, long> pair in Store.ListTxNonces(id))
                 {
